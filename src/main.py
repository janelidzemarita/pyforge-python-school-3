--- conflicted
+++ resolved
@@ -16,11 +16,6 @@
 from database.database import SessionLocal, init_db
 from . import crud, schemas
 
-<<<<<<< HEAD
-=======
-from contextlib import asynccontextmanager
->>>>>>> 1a6f5f47
-
 # Configure logging
 logging.basicConfig(level=logging.INFO,
                     format='%(asctime)s - '
@@ -49,19 +44,11 @@
 not_found = "Molecule not found."
 
 # Initialize Redis client
-<<<<<<< HEAD
 redis_client = redis.Redis
 
 
 @asynccontextmanager
 async def lifespan():
-=======
-redis_client: redis.Redis
-
-
-@asynccontextmanager
-async def lifespan(app: FastAPI):
->>>>>>> 1a6f5f47
     global redis_client
     # Startup event: Initialize Redis client
     redis_client = redis.Redis(
@@ -299,25 +286,7 @@
         dict: Task ID and task status.
     """
     try:
-<<<<<<< HEAD
         logger.info(f"Starting substructure search for: {query.substructure}")
-=======
-        logger.info("Performing search in cache.")
-        # Check if result is in cache
-        cache_key = f"substructure:{query.substructure}"
-        cached_result = await get_cached_result(cache_key)
-        if cached_result:
-            return {"source": "cache", "data": cached_result}
-
-        logger.info("Cache miss. Performing search.")
-        # Convert the substructure SMILES string to an RDKit molecule
-        sub_mol = Chem.MolFromSmiles(query.substructure)
-        if sub_mol is None:
-            raise HTTPException(
-                status_code=400,
-                detail="Invalid substructure SMILES string."
-            )
->>>>>>> 1a6f5f47
 
         # Check if the result is already cached
         cached_result = await get_cached_result(query.substructure)
@@ -329,7 +298,6 @@
                     "status": "Completed (from cache)",
                     "result": cached_result}
 
-<<<<<<< HEAD
         # Convert the iterator to a list of SMILES strings
         all_molecules = [molecule.smiles
                          for molecule
@@ -340,19 +308,6 @@
             query.substructure,
             all_molecules)
         return {"task_id": task.id, "status": task.status}
-=======
-        # Perform the substructure search
-        matching_molecules = [
-            {"identifier": mol.identifier, "smiles": mol.smiles}
-            for mol in all_molecules
-            if Chem.MolFromSmiles(mol.smiles).HasSubstructMatch(sub_mol)
-        ]
-
-        # Cache the search result
-        await set_cache(cache_key, matching_molecules)
-
-        return matching_molecules
->>>>>>> 1a6f5f47
 
     except Exception as e:
         logger.error(f"Error starting substructure search: {e}")
